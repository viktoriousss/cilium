// SPDX-License-Identifier: Apache-2.0
// Copyright Authors of Cilium

package statedb

import (
	"context"

	"github.com/prometheus/client_golang/prometheus"
	"golang.org/x/exp/maps"

	"github.com/cilium/cilium/pkg/rate"
	"github.com/cilium/cilium/pkg/spanstat"
	"github.com/cilium/cilium/pkg/time"
)

const (
	// defaultGCRateLimitInterval is the default minimum interval between garbage collections.
	defaultGCRateLimitInterval = time.Second
)

func graveyardWorker(db *DB, ctx context.Context, gcRateLimitInterval time.Duration) {
	limiter := rate.NewLimiter(gcRateLimitInterval, 1)
	defer limiter.Stop()
	defer close(db.gcExited)

	for range db.gcTrigger {
		// Throttle garbage collection.
		if err := limiter.Wait(ctx); err != nil {
			return
		}

		cleaningTimes := make(map[string]*spanstat.SpanStat)

		type deadObjectRevisionKey = []byte
		toBeDeleted := map[TableMeta][]deadObjectRevisionKey{}

		// Do a lockless read transaction to find potential dead objects.
		txn := db.ReadTxn().getTxn()
		tableIter := txn.rootReadTxn.Root().Iterator()
		for nameKey, table, ok := tableIter.Next(); ok; nameKey, table, ok = tableIter.Next() {
			tableName := string(nameKey)
			cleaningTimes[tableName] = spanstat.Start()

			// Find the low watermark
			lowWatermark := table.revision
			dtIter := table.deleteTrackers.Root().Iterator()
			for _, dt, ok := dtIter.Next(); ok; _, dt, ok = dtIter.Next() {
				rev := dt.getRevision()
				if rev < lowWatermark {
					lowWatermark = rev
				}
			}

			db.metrics.TableGraveyardLowWatermark.With(prometheus.Labels{
				"table": tableName,
			}).Set(float64(lowWatermark))

			// Find objects to be deleted by iterating over the graveyard revision index up
			// to the low watermark.
			indexTree := txn.mustIndexReadTxn(tableName, GraveyardRevisionIndex)

			objIter := indexTree.txn.Root().Iterator()
			for key, obj, ok := objIter.Next(); ok; key, obj, ok = objIter.Next() {
				if obj.revision > lowWatermark {
					break
				}
				toBeDeleted[table.meta] = append(toBeDeleted[table.meta], key)
			}
			cleaningTimes[tableName].End(true)
		}

		if len(toBeDeleted) == 0 {
			for tableName, stat := range cleaningTimes {
				db.metrics.TableGraveyardCleaningDuration.With(prometheus.Labels{
					"table": tableName,
				}).Observe(stat.Total().Seconds())
			}
			continue
		}

		// Dead objects found, do a write transaction against all tables with dead objects in them.
		tablesToModify := maps.Keys(toBeDeleted)
		txn = db.WriteTxn(tablesToModify[0], tablesToModify[1:]...).getTxn()
		for meta, deadObjs := range toBeDeleted {
			tableName := meta.Name()
			cleaningTimes[tableName].Start()
			for _, key := range deadObjs {
				oldObj, existed := txn.mustIndexWriteTxn(tableName, GraveyardRevisionIndex).txn.Delete(key)
				if existed {
					// The dead object still existed (and wasn't replaced by a create->delete),
					// delete it from the primary index.
<<<<<<< HEAD
					key = []byte(meta.primary().fromObject(oldObj).First())
=======
					key = meta.primary().fromObject(oldObj).First()
>>>>>>> 7cc920bf
					txn.mustIndexWriteTxn(tableName, GraveyardIndex).txn.Delete(key)
				}
			}
			cleaningTimes[tableName].End(true)
		}
		txn.Commit()

		for tableName, stat := range cleaningTimes {
			db.metrics.TableGraveyardCleaningDuration.With(prometheus.Labels{
				"table": tableName,
			}).Observe(stat.Total().Seconds())
		}

		// Update object count metrics.
		txn = db.ReadTxn().getTxn()
		tableIter = txn.rootReadTxn.Root().Iterator()
		for name, table, ok := tableIter.Next(); ok; name, table, ok = tableIter.Next() {
			db.metrics.TableGraveyardObjectCount.With(
				prometheus.Labels{"table": string(name)},
			).Set(float64(table.numDeletedObjects()))
			db.metrics.TableObjectCount.With(
				prometheus.Labels{"table": string(name)},
			).Set(float64(table.numObjects()))
		}
	}
}

// graveyardIsEmpty returns true if no objects exist in the graveyard of any table.
// Used in tests.
func (db *DB) graveyardIsEmpty() bool {
	txn := db.ReadTxn().getTxn()
	tableIter := txn.rootReadTxn.Root().Iterator()
	for _, table, ok := tableIter.Next(); ok; _, table, ok = tableIter.Next() {
		indexEntry, ok := table.indexes.Get([]byte(GraveyardIndex))
		if !ok {
			panic("BUG: GraveyardIndex not found from table")
		}
		if indexEntry.tree.Len() != 0 {
			return false
		}
	}
	return true
}<|MERGE_RESOLUTION|>--- conflicted
+++ resolved
@@ -90,11 +90,7 @@
 				if existed {
 					// The dead object still existed (and wasn't replaced by a create->delete),
 					// delete it from the primary index.
-<<<<<<< HEAD
-					key = []byte(meta.primary().fromObject(oldObj).First())
-=======
 					key = meta.primary().fromObject(oldObj).First()
->>>>>>> 7cc920bf
 					txn.mustIndexWriteTxn(tableName, GraveyardIndex).txn.Delete(key)
 				}
 			}
